[pytest]
addopts = 
  polyclonal
  tests
  docs
  notebooks
  --nbval
  --ignore setup.py
  --ignore docs/_build
  --ignore notebooks/RBD_mut_escape_df.py
<<<<<<< HEAD
  --ignore notebooks/specify_epitopes.ipynb
=======
  --ignore notebooks/library_size.ipynb
  --ignore notebooks/mutation_rate.ipynb
  --ignore notebooks/concentration_set.ipynb
>>>>>>> dc5a4d3a
  --ignore tests/profile_fitting.ipynb
  --ignore optimization_benchmarks
  --doctest-modules
  --doctest-glob='*.rst'<|MERGE_RESOLUTION|>--- conflicted
+++ resolved
@@ -8,13 +8,10 @@
   --ignore setup.py
   --ignore docs/_build
   --ignore notebooks/RBD_mut_escape_df.py
-<<<<<<< HEAD
   --ignore notebooks/specify_epitopes.ipynb
-=======
   --ignore notebooks/library_size.ipynb
   --ignore notebooks/mutation_rate.ipynb
   --ignore notebooks/concentration_set.ipynb
->>>>>>> dc5a4d3a
   --ignore tests/profile_fitting.ipynb
   --ignore optimization_benchmarks
   --doctest-modules
